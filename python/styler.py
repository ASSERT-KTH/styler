# -*- coding: utf-8 -*-

import ml
import sys
import glob
from git import Repo
from tqdm import tqdm
import experiments as real
from scipy import stats
import git_helper

from loguru import logger
import gotify

from core import *
import checkstyle
from Corpus import Corpus
import synthetic
import synthetic_2
import ml

__model_dir = './models'
__dataset_dir = '../datasets/real-errors-new'

def get_model_dir(name, protocol, only_formatting=False):
    if only_formatting:
        return os.path.join(__model_dir, f'{name}-of.{protocol}.pt')
    else:
        return os.path.join(__model_dir, f'{name}.{protocol}.pt')


def get_real_dataset_dir(name):
    return os.path.join(__dataset_dir, f'{name}')


def tokenize_errors(file_path, errors):
    inputs = []
    for error in errors:
        error['type'] = checkstyle_source_to_error_type(error['source'])
        if is_error_targeted(error):
            tokenized_file, info = ml.tokenize_file_to_repair(file_path, error)
            inputs += [ (" ".join(tokenized_file), info) ]
    return inputs

def de_tokenize(original_file_path, info):
    pass

def gen_translator(model_name, protocol, batch_size=5, only_formatting=False):
    tmp_dir = './styler/tmp'
    model_dir = get_model_dir(model_name, protocol, only_formatting=only_formatting)
    ml.create_dir(tmp_dir)
    tmp_input_file_name = 'input.txt'
    tmp_input_file_path = os.path.join(tmp_dir, tmp_input_file_name)
    tmp_output_file_name = 'output.txt'
    tmp_output_file_path = os.path.join(tmp_dir, tmp_output_file_name)
    def translator(input):
        save_file(tmp_dir, tmp_input_file_name, input)
        run_translate(model_dir, tmp_input_file_path, tmp_output_file_path, batch_size=batch_size)
        return list(filter(lambda a: a!='', open_file(tmp_output_file_path).split('\n')))
    return translator

def run_translate(model_dir, input_file, output_file, batch_size=5):
    open_nmt_dir = './OpenNMT-py'
    translate_script = os.path.join(open_nmt_dir, 'translate.py')

    options = [
        f'-model {model_dir}',
        f'-src {input_file}',
        f'-output {output_file}',
        f'-n_best {batch_size}'
    ]
    cmd = f'python {translate_script} {" ".join(options)}'

    process = subprocess.Popen(cmd.split(" "), stdout=subprocess.PIPE)
    output = process.communicate()[0]

    return output

def join_token(tokens):
    return ' '.join(tokens)

def print_translations(file_path, metadata_path, translate):
    metadata = open_json(metadata_path)
    for tokenized_errors, info in tokenize_errors(file_path, metadata['errors']):
        print(info)
        for translation in translate(tokenized_errors):
            ml.print_diff(join_token(info['tokens_errored_in_tag']) + '\n', translation)
            print()

def de_tokenize(file_path, info, new_tokens, only_formatting=False):
    source_code = open_file(file_path)
    result = ml.de_tokenize(source_code, info, new_tokens.split(' '), tabulations=False, only_formatting=only_formatting)
    return result

def get_files_without_errors(checkstyle_result):
    return [ file for file, result in checkstyle_result.items() if len(result['errors']) == 0 ]

def get_files_with_errors(checkstyle_result):
    return [ file for file, result in checkstyle_result.items() if len(result['errors']) > 0 ]


def get_corpus_dir(name):
    return f'./styler/{name}-corpus'


def create_corpus(dir, name, checkstyle_dir):
    if dir.endswith('/'):
        dir = dir[:-1]
    corpus_dir = get_corpus_dir(name)

    (output, returncode) = checkstyle.check(
        checkstyle_file_path=checkstyle_dir,
        file_path=dir,
        only_targeted=True,
        only_java=True
    )

    files_without_errors = get_files_without_errors(output)
    files_with_errors = get_files_with_errors(output)

    print(f'Found {len(files_without_errors)} files with no errors.')
    print(f'Found {len(files_with_errors)} files with errors.')

    def is_good_candidate(file_path):
        if not file_path.endswith('.java'):
            return False
        return True

    candidate_files = filter(is_good_candidate, files_without_errors)

    create_dir(corpus_dir)
    shutil.copy(checkstyle_dir, os.path.join(corpus_dir, 'checkstyle.xml'))
    for id, file in tqdm(enumerate(candidate_files), desc='Copy'):
        file_target_dir = os.path.join(corpus_dir, f'data/{id}')
        file_name = file.split('/')[-1]
        file_target = os.path.join(file_target_dir, file_name)
        create_dir(file_target_dir)
        shutil.copy(file, file_target)

    corpus_info = {
        'grammar': 'Java8',
        'indent': '4'
    }
    save_json(corpus_dir, 'corpus.json', corpus_info)
    return corpus_dir

def create_corpus_git(dir, commit, checkstyle_relative_dir):
    if dir.endswith('/'):
        dir = dir[:-1]
    corpus_dir = f'./styler/{dir.split("/")[-1]}-corpus'

    repo = Repo(dir)
    repo.git.checkout(commit)

    checkstyle_results = find_all(dir, 'checkstyle-result.xml')
    for checkstyle_result in checkstyle_results:
        os.remove(checkstyle_result)

    checkstyle_dir = os.path.join(dir, checkstyle_relative_dir)
    (output, returncode) = checkstyle.check(checkstyle_file_path=checkstyle_dir, file_path=dir)

    files_without_errors = get_files_without_errors(output)
    files_with_errors = get_files_with_errors(output)

    print(f'Found {len(files_without_errors)} files with no errors.')
    print(f'Found {len(files_with_errors)} files with errors.')

    def is_good_candidate(file_path):
        if not file_path.endswith('.java'):
            return False
        return True

    candidate_files = filter(is_good_candidate, files_without_errors)

    create_dir(corpus_dir)
    shutil.copy(checkstyle_dir, os.path.join(corpus_dir, 'checkstyle.xml'))
    for id, file in tqdm(enumerate(candidate_files), desc='Copy'):
        file_target_dir = os.path.join(corpus_dir, f'data/{id}')
        file_name = file.split('/')[-1]
        file_target = os.path.join(file_target_dir, file_name)
        create_dir(file_target_dir)
        shutil.copy(file, file_target)

    corpus_info = {
        'grammar': 'Java8',
        'indent': '4'
    }
    save_json(corpus_dir, 'corpus.json', corpus_info)

def get_batch_results(checkstyle_results, n_batch=5):
    return {
        batch:{
            file.split('/')[-2]:len(result['errors'])
            for file, result in checkstyle_results.items()
            if f'batch_{batch}' == file.split('/')[-3]
        }
        for batch in range(n_batch)
    }

def identity(a):
    return a

def reverse_collection(collection, key_func=None):
    if key_func == None:
        key_func = identity
    result = {}
    for (keyA, itemsA) in collection.items():
        for (keyB, itemB) in itemsA.items():
            value = key_func(keyB)
            if value not in result:
                result[value] = {}
            result[value][keyA] = itemB
    return result

def select_the_best_repair(correct_repairs, original):
    min_diff = 10000000
    file = ''
    for correct_repair in correct_repairs:
        diff_size = java_lang_utils.compute_diff_size(original, correct_repair)
        if diff_size < min_diff:
            file = correct_repair
    return file

def repair_files(dir, dir_files, model_name, protocol, only_formatting=False):
    # set the dirs
    target = os.path.join(dir, 'repair-attempt')
    target_final = os.path.join(dir, 'files-repaired')
    checkstyle_rules = os.path.join(dir_files, 'checkstyle.xml')
    waste = os.path.join(dir, 'waste')

    # yet we focus on single error files
    # TODO : Improve it
    dir_files = os.path.join(dir_files, f'./1')
    
    list_of_fileids = list_folders(dir_files)
    number_of_files = len(list_of_fileids)
    if not os.path.exists(target):
        # create the folders
        create_dir(target)
        create_dir(waste)

        # Init of the translator
        translate = gen_translator(model_name, protocol, batch_size=5, only_formatting=only_formatting)

        #list_of_fileids = []
        for folder_id in tqdm(list_of_fileids):
            file_path = glob.glob(f'{dir_files}/{folder_id}/*.java')[0]
<<<<<<< HEAD
            logger.debug(file_path)
=======
>>>>>>> cdfd5b6f
            metadata_path = f'{dir_files}/{folder_id}/metadata.json'
            for error_id, error in enumerate(tokenize_errors(file_path, open_json(metadata_path)['errors'])):
                tokenized_errors, info = error
                for proposal_id, translation in enumerate(translate(tokenized_errors)):
                    de_tokenized_translation = de_tokenize(file_path, info, translation, only_formatting=only_formatting)
                    folder = f'{target}/batch_{proposal_id}/{int(folder_id) + error_id * number_of_files}'
                    create_dir(folder)
                    save_file(folder, file_path.split('/')[-1], de_tokenized_translation)

        move_parse_exception_files(target, waste)
    checkstyle_result, number_of_errors = checkstyle.check(checkstyle_rules, target, only_targeted=True)
    #json_pp(checkstyle_result)
    #save_json('./', 'test.json', checkstyle_result)
    def select_best_proposal(file_id, proposals):
        file_path = glob.glob(f'{dir_files}/{int(file_id) % number_of_files}/*.java')[0]
        min_errors = min(list(proposals.values()))
        good_proposals = [
            id
            for id, n_errors in proposals.items()
            if n_errors == min_errors
        ]
        return select_the_best_repair(
            [ glob.glob(f'{target}/batch_{batch}/{file_id}/*.java')[0] for batch in good_proposals ],
            glob.glob(f'{dir_files}/{int(file_id) % number_of_files}/*.java')[0]
        )

    best_proposals = {
        file_id:select_best_proposal(file_id, proposals)
        for file_id, proposals in reverse_collection(get_batch_results(checkstyle_result)).items()
    }
<<<<<<< HEAD

    for id, path in best_proposals.items():
=======
    logger.debug(f"{len(final_repairs)} files repaired ({protocol})")
    for id, path in final_repairs.items():
>>>>>>> cdfd5b6f
        folder = create_dir(f'{target_final}/{id}')
        shutil.copy(path, folder)

    return target_final

def lits_and_create_corpora():
    repos = ['ONSdigital/rm-notify-gateway']#list(open_json('./travis/commits.json').keys()) + list(open_json('./travis/commits_oss.json').keys())
    for info in tqdm(real.get_repo_with_checkstyle(repos), desc='Total'):
        # print(info)
        commits = real.commit_until_last_modification(info['repo'], info['checkstyle_relative'])
        if len(commits):
            oldest_commit = commits[-1]
            print(f'{info["repo_full_name"]} -> {oldest_commit}')
            create_corpus_git(info['repo'].working_dir, oldest_commit, info['checkstyle_clean'])


def repair_real(name, protocol):
    directory = f'./styler/repairs/{name}_{protocol}'
    create_dir(directory)
    dir_files = get_real_dataset_dir(name)
<<<<<<< HEAD
    return repair_files(directory, dir_files, name, protocol, only_formatting=True)


def join_protocols(name, protocols_repairs):
    directory = f'./styler/repairs/{name}'
    create_dir(directory)
    target = os.path.join(directory, 'repair-attempt')
    target_final = os.path.join(directory, 'files-repaired')
    create_dir(target)
    create_dir(target_final)
    checkstyle_rules = os.path.join(get_real_dataset_dir(name), 'checkstyle.xml')
    dir_files = os.path.join(get_real_dataset_dir(name), './1')
    
    for (protocol_id, (protocol, path)) in enumerate(protocols_repairs.items()):
        protocol_target = os.path.join(target, f'./batch_{protocol_id}')
        if os.path.exists(protocol_target):
            shutil.rmtree(protocol_target)
        shutil.copytree(path, protocol_target)
    checkstyle_result, number_of_errors = checkstyle.check(checkstyle_rules, target, only_targeted=True)
    res = reverse_collection(get_batch_results(checkstyle_result, n_batch=len(protocols_repairs)))

    def select_best_proposal(file_id, proposals):
        file_path = glob.glob(f'{dir_files}/{int(file_id)}/*.java')[0]
        min_errors = min(list(proposals.values()))
        good_proposals = [
            id
            for id, n_errors in proposals.items()
            if n_errors == min_errors
        ]
        return select_the_best_repair(
            [ glob.glob(f'{target}/batch_{batch}/{file_id}/*.java')[0] for batch in good_proposals ],
            glob.glob(f'{dir_files}/{int(file_id)}/*.java')[0]
        )

    best_proposals = {
        file_id:select_best_proposal(file_id, proposals)
        for file_id, proposals in res.items()
    }

    for id, path in best_proposals.items():
        folder = create_dir(f'{target_final}/{id}')
        shutil.copy(path, folder)
    return best_proposals

def gen_training_data_2(project_path, checkstyle_file_path, project_name, corpus_dir=None):
    protocols = (('random', 'three_grams'))
    try:
        if corpus_dir is None:
            corpus_dir = create_corpus(
                project_path,
                project_name,
                checkstyle_file_path
            )
=======
    repair_files(directory, dir_files, name, protocol, only_formatting=True)


def gen_training_data_2(project_path, checkstyle_file_path, project_name):
    protocols = (('random', 'three_grams'))
    try:
        corpus_dir = create_corpus(
            project_path,
            project_name,
            checkstyle_file_path
        )
>>>>>>> cdfd5b6f

        corpus = Corpus(corpus_dir, project_name)
        share = {
            'learning': 0.8,
            'validation': 0.1,
            'testing': 0.1
        }
        for protocol in protocols:
<<<<<<< HEAD
            gotify.notify('[data generation]', f'Start {protocol} on {project_name}')
            synthetic_2.gen_dataset(corpus, share, 10000, f'./tmp/dataset/{protocol}/{project_name}', protocol=protocol)
            ml.gen_IO(f'./tmp/dataset/{protocol}/{project_name}', ml.get_tokenized_dir(f'{project_name}_{protocol}'), only_formatting=True)
            gotify.notify('[data generation]', f'Done {protocol} on {project_name}')
    except:
        logger.exception("Something whent wrong during the generation training data")
        #delete_dir_if_exists(get_corpus_dir(project_name))
=======
            synthetic_2.gen_dataset(corpus, share, 10000, f'./tmp/dataset/{protocol}/{project_name}', protocol=protocol)
            ml.gen_IO(f'./tmp/dataset/{protocol}/{project_name}', ml.get_tokenized_dir(f'{project_name}_{protocol}'), only_formatting=True)
    
    except:
        logger.exception("Something whent wrong during the generation training data")
        delete_dir_if_exists(get_corpus_dir(project_name))
>>>>>>> cdfd5b6f
        for protocol in protocols:
            delete_dir_if_exists(f'./tmp/dataset/{protocol}/{project_name}')
            delete_dir_if_exists(ml.get_tokenized_dir(f'{project_name}_{protocol}'))
        gotify.notify('[error][data generation]', project_name)


def main(args):
    if args[1] == 'repair':
        if args[2] == 'all':
            datasets = ['be5', 'dagger', 'milo', 'okhttp', 'picasso']
        else:
            datasets = args[2:]
<<<<<<< HEAD
        protocol_choice_count = {
            'random': 0,
            'three_grams': 0
        }
        for dataset in tqdm(datasets, desc='dataset'):
            results = {}
            for protocol in tqdm(protocols, desc='protocol'):
                results[protocol] = repair_real(dataset, protocol)
            ## join protcols 
            choices = join_protocols(dataset, results)
            for choice in choices.values():
                if 'batch_0' in choice:
                    protocol_choice_count['random'] += 1
                if 'batch_1' in choice:
                    protocol_choice_count['three_grams'] += 1
        json_pp(protocol_choice_count)

=======
        for dataset in tqdm(datasets, desc='dataset'):
            for protocol in tqdm(protocols, desc='protocol'):
                repair_real(dataset, protocol)
>>>>>>> cdfd5b6f
    if args[1] == 'gen_training_data':
        project_path = args[2]
        checkstyle_file_path = args[3]
        project_name = args[4]
        corpus_dir = create_corpus(
            project_path,
            project_name,
            checkstyle_file_path
        )
        corpus = Corpus(corpus_dir, project_name)
        share = { key:core_config['DATASHARE'].getint(key) for key in ['learning', 'validation', 'testing'] }
        synthetic.gen_dataset(corpus, share, target_dir=f'./styler/{project_name}-errors' )
        ml.gen_IO(f'./styler/{project_name}-errors', f'./styler/{project_name}-tokens', only_formatting=True)
    if args[1] == 'gen_training_data_2':
        project_path = args[2]
        checkstyle_file_path = args[3]
        project_name = args[4]
        gen_training_data_2(project_path, checkstyle_file_path, project_name)
    if args[1] == 'gen_training_for_real_errors':
<<<<<<< HEAD
        corpus_dir = None
        if args[2] == '--corpus':
            corpus_dir = args[3]
            errors_dataset_name = args[4]
        else:
            errors_dataset_name = args[2]
=======
        errors_dataset_name = args[2]
>>>>>>> cdfd5b6f
        errors_dataset_dir = get_real_dataset_dir(errors_dataset_name)
        dataset_info = open_json(os.path.join(errors_dataset_dir, 'info.json'))

        (repo_user, repo_name) = dataset_info['repo_url'].split('/')[-2:]

        repo, repo_dir = git_helper.clone_repo(repo_user, repo_name, https=True)
        repo.git.checkout(dataset_info["checkstyle_last_modification_commit"])

        checkstyle_file_path = os.path.join(errors_dataset_dir, 'checkstyle.xml')

        logger.debug("Starting data generation")

<<<<<<< HEAD
        gen_training_data_2(repo_dir, checkstyle_file_path, errors_dataset_name, corpus_dir=corpus_dir)

        gotify.notify('[done][data generation]', errors_dataset_name)

        #delete_dir(repo_dir)
=======
        gen_training_data_2(repo_dir, checkstyle_file_path, errors_dataset_name)

        gotify.notify('[done][data generation]', errors_dataset_name)

        delete_dir(repo_dir)
>>>>>>> cdfd5b6f

if __name__ == "__main__":
    main(sys.argv)<|MERGE_RESOLUTION|>--- conflicted
+++ resolved
@@ -245,10 +245,7 @@
         #list_of_fileids = []
         for folder_id in tqdm(list_of_fileids):
             file_path = glob.glob(f'{dir_files}/{folder_id}/*.java')[0]
-<<<<<<< HEAD
             logger.debug(file_path)
-=======
->>>>>>> cdfd5b6f
             metadata_path = f'{dir_files}/{folder_id}/metadata.json'
             for error_id, error in enumerate(tokenize_errors(file_path, open_json(metadata_path)['errors'])):
                 tokenized_errors, info = error
@@ -279,13 +276,8 @@
         file_id:select_best_proposal(file_id, proposals)
         for file_id, proposals in reverse_collection(get_batch_results(checkstyle_result)).items()
     }
-<<<<<<< HEAD
 
     for id, path in best_proposals.items():
-=======
-    logger.debug(f"{len(final_repairs)} files repaired ({protocol})")
-    for id, path in final_repairs.items():
->>>>>>> cdfd5b6f
         folder = create_dir(f'{target_final}/{id}')
         shutil.copy(path, folder)
 
@@ -306,7 +298,6 @@
     directory = f'./styler/repairs/{name}_{protocol}'
     create_dir(directory)
     dir_files = get_real_dataset_dir(name)
-<<<<<<< HEAD
     return repair_files(directory, dir_files, name, protocol, only_formatting=True)
 
 
@@ -360,19 +351,7 @@
                 project_name,
                 checkstyle_file_path
             )
-=======
-    repair_files(directory, dir_files, name, protocol, only_formatting=True)
-
-
-def gen_training_data_2(project_path, checkstyle_file_path, project_name):
-    protocols = (('random', 'three_grams'))
-    try:
-        corpus_dir = create_corpus(
-            project_path,
-            project_name,
-            checkstyle_file_path
-        )
->>>>>>> cdfd5b6f
+
 
         corpus = Corpus(corpus_dir, project_name)
         share = {
@@ -381,7 +360,6 @@
             'testing': 0.1
         }
         for protocol in protocols:
-<<<<<<< HEAD
             gotify.notify('[data generation]', f'Start {protocol} on {project_name}')
             synthetic_2.gen_dataset(corpus, share, 10000, f'./tmp/dataset/{protocol}/{project_name}', protocol=protocol)
             ml.gen_IO(f'./tmp/dataset/{protocol}/{project_name}', ml.get_tokenized_dir(f'{project_name}_{protocol}'), only_formatting=True)
@@ -389,14 +367,7 @@
     except:
         logger.exception("Something whent wrong during the generation training data")
         #delete_dir_if_exists(get_corpus_dir(project_name))
-=======
-            synthetic_2.gen_dataset(corpus, share, 10000, f'./tmp/dataset/{protocol}/{project_name}', protocol=protocol)
-            ml.gen_IO(f'./tmp/dataset/{protocol}/{project_name}', ml.get_tokenized_dir(f'{project_name}_{protocol}'), only_formatting=True)
-    
-    except:
-        logger.exception("Something whent wrong during the generation training data")
-        delete_dir_if_exists(get_corpus_dir(project_name))
->>>>>>> cdfd5b6f
+
         for protocol in protocols:
             delete_dir_if_exists(f'./tmp/dataset/{protocol}/{project_name}')
             delete_dir_if_exists(ml.get_tokenized_dir(f'{project_name}_{protocol}'))
@@ -409,7 +380,6 @@
             datasets = ['be5', 'dagger', 'milo', 'okhttp', 'picasso']
         else:
             datasets = args[2:]
-<<<<<<< HEAD
         protocol_choice_count = {
             'random': 0,
             'three_grams': 0
@@ -427,11 +397,7 @@
                     protocol_choice_count['three_grams'] += 1
         json_pp(protocol_choice_count)
 
-=======
-        for dataset in tqdm(datasets, desc='dataset'):
-            for protocol in tqdm(protocols, desc='protocol'):
-                repair_real(dataset, protocol)
->>>>>>> cdfd5b6f
+
     if args[1] == 'gen_training_data':
         project_path = args[2]
         checkstyle_file_path = args[3]
@@ -451,16 +417,12 @@
         project_name = args[4]
         gen_training_data_2(project_path, checkstyle_file_path, project_name)
     if args[1] == 'gen_training_for_real_errors':
-<<<<<<< HEAD
         corpus_dir = None
         if args[2] == '--corpus':
             corpus_dir = args[3]
             errors_dataset_name = args[4]
         else:
             errors_dataset_name = args[2]
-=======
-        errors_dataset_name = args[2]
->>>>>>> cdfd5b6f
         errors_dataset_dir = get_real_dataset_dir(errors_dataset_name)
         dataset_info = open_json(os.path.join(errors_dataset_dir, 'info.json'))
 
@@ -473,19 +435,11 @@
 
         logger.debug("Starting data generation")
 
-<<<<<<< HEAD
         gen_training_data_2(repo_dir, checkstyle_file_path, errors_dataset_name, corpus_dir=corpus_dir)
 
         gotify.notify('[done][data generation]', errors_dataset_name)
 
         #delete_dir(repo_dir)
-=======
-        gen_training_data_2(repo_dir, checkstyle_file_path, errors_dataset_name)
-
-        gotify.notify('[done][data generation]', errors_dataset_name)
-
-        delete_dir(repo_dir)
->>>>>>> cdfd5b6f
 
 if __name__ == "__main__":
     main(sys.argv)